--- conflicted
+++ resolved
@@ -378,13 +378,8 @@
 		return "", err
 	}
 
-<<<<<<< HEAD
 	remotePath := filepath.ToSlash(filepath.Join(p.config.StagingDir, "solo.rb"))
-	if err := comm.Upload(remotePath, bytes.NewReader([]byte(configString))); err != nil {
-=======
-	remotePath := filepath.Join(p.config.StagingDir, "solo.rb")
 	if err := comm.Upload(remotePath, bytes.NewReader([]byte(configString)), nil); err != nil {
->>>>>>> d9217984
 		return "", err
 	}
 
@@ -412,13 +407,8 @@
 	}
 
 	// Upload the bytes
-<<<<<<< HEAD
 	remotePath := filepath.ToSlash(filepath.Join(p.config.StagingDir, "node.json"))
-	if err := comm.Upload(remotePath, bytes.NewReader(jsonBytes)); err != nil {
-=======
-	remotePath := filepath.Join(p.config.StagingDir, "node.json")
 	if err := comm.Upload(remotePath, bytes.NewReader(jsonBytes), nil); err != nil {
->>>>>>> d9217984
 		return "", err
 	}
 
