---
description: |
    Packer is able to create Amazon AMIs. To achieve this, Packer comes with
    multiple builders depending on the strategy you want to use to build the AMI.
layout: docs
page_title: Amazon AMI Builder
...

# Amazon AMI Builder

Packer is able to create Amazon AMIs. To achieve this, Packer comes with
multiple builders depending on the strategy you want to use to build the AMI.
Packer supports the following builders at the moment:

-   [amazon-ebs](/docs/builders/amazon-ebs.html) - Create EBS-backed AMIs by
    launching a source AMI and re-packaging it into a new AMI
    after provisioning. If in doubt, use this builder, which is the easiest to
    get started with.

-   [amazon-instance](/docs/builders/amazon-instance.html) - Create
    instance-store AMIs by launching and provisioning a source instance, then
    rebundling it and uploading it to S3.

-   [amazon-chroot](/docs/builders/amazon-chroot.html) - Create EBS-backed AMIs
    from an existing EC2 instance by mounting the root device and using a
    [Chroot](http://en.wikipedia.org/wiki/Chroot) environment to provision
    that device. This is an **advanced builder and should not be used by
    newcomers**. However, it is also the fastest way to build an EBS-backed AMI
    since no new EC2 instance needs to be launched.

-&gt; **Don't know which builder to use?** If in doubt, use the [amazon-ebs
builder](/docs/builders/amazon-ebs.html). It is much easier to use and Amazon
generally recommends EBS-backed images nowadays.

<div id="specifying-amazon-credentials">## Specifying Amazon Credentials</div>

When you use any of the amazon builders, you must provide credentials to the API in the form of an access key id and secret. These look like:

    access key id:     AKIAIOSFODNN7EXAMPLE
    secret access key: wJalrXUtnFEMI/K7MDENG/bPxRfiCYEXAMPLEKEY

If you use other AWS tools you may already have these configured. If so, packer will try to use them, *unless* they are specified in your packer template. Credentials are resolved in the following order:

1. Values hard-coded in the packer template are always authoritative.
2. *Variables* in the packer template may be resolved from command-line flags or from environment variables. Please read about [User Variables](https://packer.io/docs/templates/user-variables.html) for details.
3. If no credentials are found, packer falls back to automatic lookup.

### Automatic Lookup

If no AWS credentials are found in a packer template, we proceed on to the following steps:

1. Lookup via environment variables.
    - First `AWS_ACCESS_KEY_ID`, then `AWS_ACCESS_KEY`
    - First `AWS_SECRET_ACCESS_KEY`, then `AWS_SECRET_KEY`
2. Look for [local AWS configuration files](http://docs.aws.amazon.com/cli/latest/userguide/cli-chap-getting-started.html#cli-config-files)
    - First `~/.aws/credentials`
    - Next based on `AWS_PROFILE`
3. Lookup an IAM role for the current EC2 instance (if you're running in EC2)

~> **Subtle details of automatic lookup may change over time.** The most reliable way to specify your configuration is by setting them in template variables (directly or indirectly), or by using the `AWS_ACCESS_KEY_ID` and `AWS_SECRET_ACCESS_KEY` environment variables.

Environment variables provide the best portability, allowing you to run your packer build on your workstation, in Atlas, or on another build server.

## Using an IAM Instance Profile

<<<<<<< HEAD
If AWS keys are not specified in the template, a
[credentials](http://docs.aws.amazon.com/cli/latest/userguide/cli-chap-getting-started.html#cli-config-files)
file or through environment variables Packer will use credentials provided by
the instance's IAM profile, if it has one.
=======
If AWS keys are not specified in the template, Packer will consult the [credentials](http://docs.aws.amazon.com/cli/latest/userguide/cli-chap-getting-started.html#cli-config-files) file, try the standard AWS environment variables, and then
any IAM role credentials defined by the instance's metadata.
>>>>>>> 40f2173c

The following policy document provides the minimal set permissions necessary for
Packer to work:

``` {.javascript}
{
  "Statement": [{
      "Effect": "Allow",
      "Action" : [
        "ec2:AttachVolume",
        "ec2:CreateVolume",
        "ec2:DeleteVolume",
        "ec2:CreateKeypair",
        "ec2:DeleteKeypair",
        "ec2:CreateSecurityGroup",
        "ec2:DeleteSecurityGroup",
        "ec2:AuthorizeSecurityGroupIngress",
        "ec2:CreateImage",
        "ec2:RunInstances",
        "ec2:TerminateInstances",
        "ec2:StopInstances",
        "ec2:DescribeVolumes",
        "ec2:DetachVolume",
        "ec2:DescribeInstances",
        "ec2:CreateSnapshot",
        "ec2:DeleteSnapshot",
        "ec2:DescribeSnapshots",
        "ec2:DescribeImages",
        "ec2:RegisterImage",
        "ec2:CreateTags",
        "ec2:ModifyImageAttribute"
      ],
      "Resource" : "*"
  }]
}
```

## Troubleshooting

### Attaching IAM Policies to Roles

IAM policies can be associated with user or roles. If you use packer with IAM roles, you may encounter an error like this one:

    ==> amazon-ebs: Error launching source instance: You are not authorized to perform this operation.

You can read more about why this happens on the [Amazon Security Blog](http://blogs.aws.amazon.com/security/post/Tx3M0IFB5XBOCQX/Granting-Permission-to-Launch-EC2-Instances-with-IAM-Roles-PassRole-Permission). The example policy below may help packer work with IAM roles. Note that this example provides more than the minimal set of permissions needed for packer to work, but specifics will depend on your use-case.

```json
{
    "Sid": "PackerIAMPassRole",
    "Effect": "Allow",
    "Action": "iam:PassRole",
    "Resource": [
        "*"
    ]
}
```<|MERGE_RESOLUTION|>--- conflicted
+++ resolved
@@ -9,28 +9,28 @@
 # Amazon AMI Builder
 
 Packer is able to create Amazon AMIs. To achieve this, Packer comes with
-multiple builders depending on the strategy you want to use to build the AMI.
-Packer supports the following builders at the moment:
+multiple builders depending on the strategy you want to use to build the
+AMI. Packer supports the following builders at the moment:
 
--   [amazon-ebs](/docs/builders/amazon-ebs.html) - Create EBS-backed AMIs by
-    launching a source AMI and re-packaging it into a new AMI
-    after provisioning. If in doubt, use this builder, which is the easiest to
-    get started with.
+* [amazon-ebs](/docs/builders/amazon-ebs.html) - Create EBS-backed AMIs
+  by launching a source AMI and re-packaging it into a new AMI after
+  provisioning. If in doubt, use this builder, which is the easiest to get
+  started with.
 
--   [amazon-instance](/docs/builders/amazon-instance.html) - Create
-    instance-store AMIs by launching and provisioning a source instance, then
-    rebundling it and uploading it to S3.
+* [amazon-instance](/docs/builders/amazon-instance.html) - Create
+  instance-store AMIs by launching and provisioning a source instance, then
+  rebundling it and uploading it to S3.
 
--   [amazon-chroot](/docs/builders/amazon-chroot.html) - Create EBS-backed AMIs
-    from an existing EC2 instance by mounting the root device and using a
-    [Chroot](http://en.wikipedia.org/wiki/Chroot) environment to provision
-    that device. This is an **advanced builder and should not be used by
-    newcomers**. However, it is also the fastest way to build an EBS-backed AMI
-    since no new EC2 instance needs to be launched.
+* [amazon-chroot](/docs/builders/amazon-chroot.html) - Create EBS-backed AMIs
+  from an existing EC2 instance by mounting the root device and using a
+  [Chroot](http://en.wikipedia.org/wiki/Chroot) environment to provision
+  that device. This is an **advanced builder and should not be used by
+  newcomers**. However, it is also the fastest way to build an EBS-backed
+  AMI since no new EC2 instance needs to be launched.
 
--&gt; **Don't know which builder to use?** If in doubt, use the [amazon-ebs
-builder](/docs/builders/amazon-ebs.html). It is much easier to use and Amazon
-generally recommends EBS-backed images nowadays.
+-> **Don't know which builder to use?** If in doubt, use the
+[amazon-ebs builder](/docs/builders/amazon-ebs.html). It is
+much easier to use and Amazon generally recommends EBS-backed images nowadays.
 
 <div id="specifying-amazon-credentials">## Specifying Amazon Credentials</div>
 
@@ -63,15 +63,10 @@
 
 ## Using an IAM Instance Profile
 
-<<<<<<< HEAD
 If AWS keys are not specified in the template, a
 [credentials](http://docs.aws.amazon.com/cli/latest/userguide/cli-chap-getting-started.html#cli-config-files)
 file or through environment variables Packer will use credentials provided by
 the instance's IAM profile, if it has one.
-=======
-If AWS keys are not specified in the template, Packer will consult the [credentials](http://docs.aws.amazon.com/cli/latest/userguide/cli-chap-getting-started.html#cli-config-files) file, try the standard AWS environment variables, and then
-any IAM role credentials defined by the instance's metadata.
->>>>>>> 40f2173c
 
 The following policy document provides the minimal set permissions necessary for
 Packer to work:
