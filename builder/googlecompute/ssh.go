--- conflicted
+++ resolved
@@ -1,13 +1,8 @@
 package googlecompute
 
 import (
+	"code.google.com/p/go.crypto/ssh"
 	"fmt"
-<<<<<<< HEAD
-
-	gossh "code.google.com/p/gosshold/ssh"
-=======
-	"code.google.com/p/go.crypto/ssh"
->>>>>>> f087ce16
 	"github.com/mitchellh/multistep"
 )
 
